###
### File managed by Puppet
###
DEVICE=<%= interface %>
BOOTPROTO=<%= bootproto %>
<% if !macaddress.empty? %>HWADDR=<%= macaddress %>
<% end -%>
ONBOOT=<%= onboot %>
HOTPLUG=<%= onboot %>
TYPE=Ethernet
<% if !ipaddress.empty? %>IPADDR=<%= ipaddress %>
<% end -%>
<% if !netmask.empty? %>NETMASK=<%= netmask %>
<% end -%>
<% if !gateway.empty? %>GATEWAY=<%= gateway %>
<% end -%>
<% if !mtu.empty? %>MTU=<%= mtu %>
<% end -%>
<% if @bonding_opts %>BONDING_OPTS="<%= @bonding_opts %>"
<% end -%>
<% if !ethtool_opts.empty? %>ETHTOOL_OPTS="<%= ethtool_opts %>"
<% end -%>
<% if !peerdns %>PEERDNS=no
<% else %>PEERDNS=yes
<% if !dns1_real.empty? %>DNS1=<%= dns1_real %>
<% end -%>
<% if !dns2_real.empty? %>DNS2=<%= dns2_real %>
<% end -%>
<% if !domain.empty? %>DOMAIN="<%= domain %>"
<% end -%>
<<<<<<< HEAD
<% end -%>
NM_CONTROLLED=no
=======
<% if !domain.empty? %>DOMAIN="<%= domain %>"<% end -%>
<% if !bridge.empty? %>BRIDGE=<%= bridge %><% end -%>
>>>>>>> 963774dd
<|MERGE_RESOLUTION|>--- conflicted
+++ resolved
@@ -28,10 +28,6 @@
 <% end -%>
 <% if !domain.empty? %>DOMAIN="<%= domain %>"
 <% end -%>
-<<<<<<< HEAD
 <% end -%>
-NM_CONTROLLED=no
-=======
-<% if !domain.empty? %>DOMAIN="<%= domain %>"<% end -%>
 <% if !bridge.empty? %>BRIDGE=<%= bridge %><% end -%>
->>>>>>> 963774dd
+NM_CONTROLLED=no