# == Definition: network::if::static
#
# Creates a normal interface with static IP address.
#
# === Parameters:
#
#   $ensure         - required - up|down
#   $ipaddress      - required
#   $netmask        - required
#   $gateway        - optional
#   $ipv6address    - optional
#   $ipv6init       - optional - defaults to false
#   $ipv6gateway    - optional
#   $manage_hwaddr  - optional - defaults to true
#   $macaddress     - optional - defaults to macaddress_$title
#   $ipv6autoconf   - optional - defaults to false
#   $userctl        - optional - defaults to false
#   $mtu            - optional
#   $ethtool_opts   - optional
#   $peerdns        - optional
#   $ipv6peerdns    - optional - defaults to false
#   $dns1           - optional
#   $dns2           - optional
#   $domain         - optional
#   $scope          - optional
#   $flush          - optional
#   $zone           - optional
#   $metric         - optional
#   $defroute       - optional
#
# === Actions:
#
# Deploys the file /etc/sysconfig/network-scripts/ifcfg-$name.
#
# === Sample Usage:
#
#   network::if::static { 'eth0':
#     ensure      => 'up',
#     ipaddress   => '10.21.30.248',
#     netmask     => '255.255.255.128',
#     macaddress  => $::macaddress_eth0,
#     domain      => 'is.domain.com domain.com',
#     ipv6init    => true,
#     ipv6address => '123:4567:89ab:cdef:123:4567:89ab:cdef'
#     ipv6gateway => '123:4567:89ab:cdef:123:4567:89ab:1'
#   }
#
# === Authors:
#
# Mike Arnold <mike@razorsedge.org>
#
# === Copyright:
#
# Copyright (C) 2011 Mike Arnold, unless otherwise noted.
#
define network::if::static (
  $ensure,
  $ipaddress,
  $netmask,
  $gateway = undef,
  $ipv6address = undef,
  $ipv6init = false,
  $ipv6gateway = undef,
  $macaddress = undef,
  $manage_hwaddr = true,
  $ipv6autoconf = false,
  $userctl = false,
  $mtu = undef,
  $ethtool_opts = undef,
  $peerdns = false,
  $ipv6peerdns = false,
  $dns1 = undef,
  $dns2 = undef,
  $domain = undef,
  $linkdelay = undef,
  $scope = undef,
  $flush = false,
  $zone = undef,
  $defroute = undef,
  $metric = undef
) {
  # Validate our data
  if ! is_ip_address($ipaddress) { fail("${ipaddress} is not an IP address.") }
  if is_array($ipv6address) {
    if size($ipv6address) > 0 {
      validate_ip_address { $ipv6address: }
      $primary_ipv6address = $ipv6address[0]
      $secondary_ipv6addresses = delete_at($ipv6address, 0)
    }
  } elsif $ipv6address {
    if ! is_ip_address($ipv6address) { fail("${ipv6address} is not an IPv6 address.") }
    $primary_ipv6address = $ipv6address
    $secondary_ipv6addresses = undef
  }

  if ! is_mac_address($macaddress) {
    # Strip off any tailing VLAN (ie eth5.90 -> eth5).
    $title_clean = regsubst($title,'^(\w+)\.\d+$','\1')
    $macaddy = getvar("::macaddress_${title_clean}")
  } else {
    $macaddy = $macaddress
  }
  # Validate booleans
  validate_bool($userctl)
  validate_bool($ipv6init)
  validate_bool($ipv6autoconf)
  validate_bool($peerdns)
  validate_bool($ipv6peerdns)
  validate_bool($manage_hwaddr)
  validate_bool($flush)

  network_if_base { $title:
<<<<<<< HEAD
    ensure        => $ensure,
    ipv6init      => $ipv6init,
    ipaddress     => $ipaddress,
    ipv6address   => $ipv6address,
    netmask       => $netmask,
    gateway       => $gateway,
    ipv6gateway   => $ipv6gateway,
    ipv6autoconf  => $ipv6autoconf,
    macaddress    => $macaddy,
    manage_hwaddr => $manage_hwaddr,
    bootproto     => 'none',
    userctl       => $userctl,
    mtu           => $mtu,
    ethtool_opts  => $ethtool_opts,
    peerdns       => $peerdns,
    ipv6peerdns   => $ipv6peerdns,
    dns1          => $dns1,
    dns2          => $dns2,
    domain        => $domain,
    linkdelay     => $linkdelay,
    scope         => $scope,
    flush         => $flush,
    zone          => $zone,
    defroute      => $defroute,
    metric        => $metric,
=======
    ensure          => $ensure,
    ipv6init        => $ipv6init,
    ipaddress       => $ipaddress,
    ipv6address     => $primary_ipv6address,
    netmask         => $netmask,
    gateway         => $gateway,
    ipv6gateway     => $ipv6gateway,
    ipv6autoconf    => $ipv6autoconf,
    ipv6secondaries => $secondary_ipv6addresses,
    macaddress      => $macaddy,
    bootproto       => 'none',
    userctl         => $userctl,
    mtu             => $mtu,
    ethtool_opts    => $ethtool_opts,
    peerdns         => $peerdns,
    ipv6peerdns     => $ipv6peerdns,
    dns1            => $dns1,
    dns2            => $dns2,
    domain          => $domain,
    linkdelay       => $linkdelay,
>>>>>>> ab116e40
  }
} # define network::if::static<|MERGE_RESOLUTION|>--- conflicted
+++ resolved
@@ -41,8 +41,8 @@
 #     macaddress  => $::macaddress_eth0,
 #     domain      => 'is.domain.com domain.com',
 #     ipv6init    => true,
-#     ipv6address => '123:4567:89ab:cdef:123:4567:89ab:cdef'
-#     ipv6gateway => '123:4567:89ab:cdef:123:4567:89ab:1'
+#     ipv6address => '123:4567:89ab:cdef:123:4567:89ab:cdef',
+#     ipv6gateway => '123:4567:89ab:cdef:123:4567:89ab:1',
 #   }
 #
 # === Authors:
@@ -110,33 +110,6 @@
   validate_bool($flush)
 
   network_if_base { $title:
-<<<<<<< HEAD
-    ensure        => $ensure,
-    ipv6init      => $ipv6init,
-    ipaddress     => $ipaddress,
-    ipv6address   => $ipv6address,
-    netmask       => $netmask,
-    gateway       => $gateway,
-    ipv6gateway   => $ipv6gateway,
-    ipv6autoconf  => $ipv6autoconf,
-    macaddress    => $macaddy,
-    manage_hwaddr => $manage_hwaddr,
-    bootproto     => 'none',
-    userctl       => $userctl,
-    mtu           => $mtu,
-    ethtool_opts  => $ethtool_opts,
-    peerdns       => $peerdns,
-    ipv6peerdns   => $ipv6peerdns,
-    dns1          => $dns1,
-    dns2          => $dns2,
-    domain        => $domain,
-    linkdelay     => $linkdelay,
-    scope         => $scope,
-    flush         => $flush,
-    zone          => $zone,
-    defroute      => $defroute,
-    metric        => $metric,
-=======
     ensure          => $ensure,
     ipv6init        => $ipv6init,
     ipaddress       => $ipaddress,
@@ -147,6 +120,7 @@
     ipv6autoconf    => $ipv6autoconf,
     ipv6secondaries => $secondary_ipv6addresses,
     macaddress      => $macaddy,
+    manage_hwaddr   => $manage_hwaddr,
     bootproto       => 'none',
     userctl         => $userctl,
     mtu             => $mtu,
@@ -157,6 +131,10 @@
     dns2            => $dns2,
     domain          => $domain,
     linkdelay       => $linkdelay,
->>>>>>> ab116e40
+    scope           => $scope,
+    flush           => $flush,
+    zone            => $zone,
+    defroute        => $defroute,
+    metric          => $metric,
   }
 } # define network::if::static