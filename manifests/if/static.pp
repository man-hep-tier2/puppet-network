# == Definition: network::if::static
#
# Creates a normal interface with static IP address.
#
# === Parameters:
#
<<<<<<< HEAD
#   $ensure         - required - up|down
#   $ipaddress      - required
#   $netmask        - required
#   $gateway        - optional
#   $ipv6address    - optional
#   $ipv6init       - optional - defaults to false
#   $ipv6gateway    - optional
#   $manage_hwaddr  - optional - defaults to true
#   $macaddress     - optional - defaults to macaddress_$title
#   $ipv6autoconf   - optional - defaults to false
#   $userctl        - optional - defaults to false
#   $mtu            - optional
#   $ethtool_opts   - optional
#   $peerdns        - optional
#   $ipv6peerdns    - optional - defaults to false
#   $dns1           - optional
#   $dns2           - optional
#   $domain         - optional
#   $scope          - optional
=======
#   $ensure       - required - up|down
#   $ipaddress    - required
#   $netmask      - required
#   $gateway      - optional
#   $ipv6address  - optional
#   $ipv6init     - optional - defaults to false
#   $ipv6gateway  - optional
#   $macaddress   - optional - defaults to macaddress_$title
#   $ipv6autoconf - optional - defaults to false
#   $userctl      - optional - defaults to false
#   $mtu          - optional
#   $ethtool_opts - optional
#   $peerdns      - optional
#   $ipv6peerdns  - optional - defaults to false
#   $dns1         - optional
#   $dns2         - optional
#   $domain       - optional
#   $flush        - optional
>>>>>>> 40c1aa3e
#
# === Actions:
#
# Deploys the file /etc/sysconfig/network-scripts/ifcfg-$name.
#
# === Sample Usage:
#
#   network::if::static { 'eth0':
#     ensure      => 'up',
#     ipaddress   => '10.21.30.248',
#     netmask     => '255.255.255.128',
#     macaddress  => $::macaddress_eth0,
#     domain      => 'is.domain.com domain.com',
#     ipv6init    => true,
#     ipv6address => '123:4567:89ab:cdef:123:4567:89ab:cdef'
#     ipv6gateway => '123:4567:89ab:cdef:123:4567:89ab:1' 
#   }
#
# === Authors:
#
# Mike Arnold <mike@razorsedge.org>
#
# === Copyright:
#
# Copyright (C) 2011 Mike Arnold, unless otherwise noted.
#
define network::if::static (
  $ensure,
  $ipaddress,
  $netmask,
  $gateway = undef,
  $ipv6address = undef,
  $ipv6init = false,
  $ipv6gateway = undef,
  $macaddress = undef,
  $manage_hwaddr = true,
  $ipv6autoconf = false,
  $userctl = false,
  $mtu = undef,
  $ethtool_opts = undef,
  $peerdns = false,
  $ipv6peerdns = false,
  $dns1 = undef,
  $dns2 = undef,
  $domain = undef,
  $linkdelay = undef,
<<<<<<< HEAD
  $scope = undef
=======
  $flush = false
>>>>>>> 40c1aa3e
) {
  # Validate our data
  if ! is_ip_address($ipaddress) { fail("${ipaddress} is not an IP address.") }
  if $ipv6address {
    if ! is_ip_address($ipv6address) { fail("${ipv6address} is not an IPv6 address.") }
  }

  if ! is_mac_address($macaddress) {
    # Strip off any tailing VLAN (ie eth5.90 -> eth5).
    $title_clean = regsubst($title,'^(\w+)\.\d+$','\1')
    $macaddy = getvar("::macaddress_${title_clean}")
  } else {
    $macaddy = $macaddress
  }
  # Validate booleans
  validate_bool($userctl)
  validate_bool($ipv6init)
  validate_bool($ipv6autoconf)
  validate_bool($peerdns)
  validate_bool($ipv6peerdns)
<<<<<<< HEAD
  validate_bool($manage_hwaddr)

  network_if_base { $title:
    ensure        => $ensure,
    ipv6init      => $ipv6init,
    ipaddress     => $ipaddress,
    ipv6address   => $ipv6address,
    netmask       => $netmask,
    gateway       => $gateway,
    ipv6gateway   => $ipv6gateway,
    ipv6autoconf  => $ipv6autoconf,
    macaddress    => $macaddy,
    manage_hwaddr => $manage_hwaddr,
    bootproto     => 'none',
    userctl       => $userctl,
    mtu           => $mtu,
    ethtool_opts  => $ethtool_opts,
    peerdns       => $peerdns,
    ipv6peerdns   => $ipv6peerdns,
    dns1          => $dns1,
    dns2          => $dns2,
    domain        => $domain,
    linkdelay     => $linkdelay,
    scope         => $scope,
=======
  validate_bool($flush)

  network_if_base { $title:
    ensure       => $ensure,
    ipv6init     => $ipv6init,
    ipaddress    => $ipaddress,
    ipv6address  => $ipv6address,
    netmask      => $netmask,
    gateway      => $gateway,
    ipv6gateway  => $ipv6gateway,
    ipv6autoconf => $ipv6autoconf,
    macaddress   => $macaddy,
    bootproto    => 'none',
    userctl      => $userctl,
    mtu          => $mtu,
    ethtool_opts => $ethtool_opts,
    peerdns      => $peerdns,
    ipv6peerdns  => $ipv6peerdns,
    dns1         => $dns1,
    dns2         => $dns2,
    domain       => $domain,
    linkdelay    => $linkdelay,
    flush        => $flush
>>>>>>> 40c1aa3e
  }
} # define network::if::static<|MERGE_RESOLUTION|>--- conflicted
+++ resolved
@@ -4,7 +4,6 @@
 #
 # === Parameters:
 #
-<<<<<<< HEAD
 #   $ensure         - required - up|down
 #   $ipaddress      - required
 #   $netmask        - required
@@ -24,26 +23,7 @@
 #   $dns2           - optional
 #   $domain         - optional
 #   $scope          - optional
-=======
-#   $ensure       - required - up|down
-#   $ipaddress    - required
-#   $netmask      - required
-#   $gateway      - optional
-#   $ipv6address  - optional
-#   $ipv6init     - optional - defaults to false
-#   $ipv6gateway  - optional
-#   $macaddress   - optional - defaults to macaddress_$title
-#   $ipv6autoconf - optional - defaults to false
-#   $userctl      - optional - defaults to false
-#   $mtu          - optional
-#   $ethtool_opts - optional
-#   $peerdns      - optional
-#   $ipv6peerdns  - optional - defaults to false
-#   $dns1         - optional
-#   $dns2         - optional
-#   $domain       - optional
-#   $flush        - optional
->>>>>>> 40c1aa3e
+#   $flush          - optional
 #
 # === Actions:
 #
@@ -90,11 +70,8 @@
   $dns2 = undef,
   $domain = undef,
   $linkdelay = undef,
-<<<<<<< HEAD
-  $scope = undef
-=======
+  $scope = undef,
   $flush = false
->>>>>>> 40c1aa3e
 ) {
   # Validate our data
   if ! is_ip_address($ipaddress) { fail("${ipaddress} is not an IP address.") }
@@ -115,8 +92,8 @@
   validate_bool($ipv6autoconf)
   validate_bool($peerdns)
   validate_bool($ipv6peerdns)
-<<<<<<< HEAD
   validate_bool($manage_hwaddr)
+  validate_bool($flush)
 
   network_if_base { $title:
     ensure        => $ensure,
@@ -140,30 +117,6 @@
     domain        => $domain,
     linkdelay     => $linkdelay,
     scope         => $scope,
-=======
-  validate_bool($flush)
-
-  network_if_base { $title:
-    ensure       => $ensure,
-    ipv6init     => $ipv6init,
-    ipaddress    => $ipaddress,
-    ipv6address  => $ipv6address,
-    netmask      => $netmask,
-    gateway      => $gateway,
-    ipv6gateway  => $ipv6gateway,
-    ipv6autoconf => $ipv6autoconf,
-    macaddress   => $macaddy,
-    bootproto    => 'none',
-    userctl      => $userctl,
-    mtu          => $mtu,
-    ethtool_opts => $ethtool_opts,
-    peerdns      => $peerdns,
-    ipv6peerdns  => $ipv6peerdns,
-    dns1         => $dns1,
-    dns2         => $dns2,
-    domain       => $domain,
-    linkdelay    => $linkdelay,
-    flush        => $flush
->>>>>>> 40c1aa3e
+    flush         => $flush,
   }
 } # define network::if::static