# == Class: network::global
#
# Configures /etc/sysconfig/network
#
# === Parameters:
#
#   $hostname       - optional - Changes the hostname (be aware that it will break
#                                something)
#                                Note: When you reboot/restart puppet, it will
#                                generate a new certificate and a new certificate
#                                request, based on the new hostname; you will have to
#                                sign it (if autosign is off).  You will also have to
#                                provide a new node definition in the manifest based
#                                on the new hostname.
#   $gateway        - optional - Sets the default gateway
#   $gatewaydev     - optional - Determines the device to use as the default gateway
#                                Overrides $gateway in network::global.  Must have
#                                $gateway defined in network::if or network::bond.
#   $ipv6gateway    - optional - Sets the default gateway for the IPv6 address - IPv6 must be enabled
#   $ipv6defaultdev - optional - Determines the device to use as the default gateway
#                                for IPV6 traffic.
#   $nisdomain      - optional - Configures the NIS domainname.
#   $vlan           - optional - yes|no to enable VLAN kernel module
#   $ipv6networking - optional - enables / disables IPv6 globally
#   $nozeroconf     - optional
<<<<<<< HEAD
#   $restart        - optional - defaults to true
=======
#   $requestreopen  - optional - defaults to true
>>>>>>> 7265556c
#
# === Actions:
#
#   Deploys the file /etc/sysconfig/network.
#
# === Requires:
#
#   Service['network']
#
# === Sample Usage:
#
#   class { 'network::global':
#     hostname       => 'host.domain.tld',
#     gateway        => '1.2.3.1',
#     gatewaydev     => 'eth0',
#     ipv6gateway    => '123:4567:89ab:cdef:123:4567:89ab:1',
#     ipv6defaultdev => 'eth0',
#     nisdomain      => 'domain.tld',
#     vlan           => 'yes',
#     ipv6networking => true,
#     nozeroconf     => 'yes',
#     requestreopen  => false,
#   }
#
# === TODO:
#
#
#
# === Authors:
#
# Mike Arnold <mike@razorsedge.org>
#
# === Copyright:
#
# Copyright (C) 2011 Mike Arnold, unless otherwise noted.
#
class network::global (
  $hostname       = undef,
  $gateway        = undef,
  $gatewaydev     = undef,
  $ipv6gateway    = undef,
  $ipv6defaultdev = undef,
  $nisdomain      = undef,
  $vlan           = undef,
  $ipv6networking = false,
  $nozeroconf     = undef,
<<<<<<< HEAD
  $restart        = true,
=======
  $requestreopen  = true
>>>>>>> 7265556c
) {
  # Validate our data
  if $gateway {
    if ! is_ip_address($gateway) { fail("${gateway} is not an IP address.") }
  }
  if $ipv6gateway {
    if ! is_ip_address($ipv6gateway) { fail("${ipv6gateway} is not an IPv6 address.") }
  }

  validate_bool($ipv6networking)
<<<<<<< HEAD
  validate_bool($restart)
=======
  validate_bool($requestreopen)
>>>>>>> 7265556c

  # Validate our regular expressions
  if $vlan {
    $states = [ '^yes$', '^no$' ]
    validate_re($vlan, $states, '$vlan must be either "yes" or "no".')
  }

  include '::network'

  case $::operatingsystem {
    /^(RedHat|CentOS|OEL|OracleLinux|SLC|Scientific)$/: {
      case $::operatingsystemrelease {
        /^[456]/: { $has_systemd = false }
        default: { $has_systemd = true }
      }
    }
    'Fedora': {
      case $::operatingsystemrelease {
        /^(1|2|3|4|5|6|7|8|9|10|11|12|13|14|15|16|17)$/: { $has_systemd = false }
        default: { $has_systemd = true }
      }
    }
    default: {}
  }

  if $hostname and $has_systemd {
    exec { 'hostnamectl set-hostname':
      command => "hostnamectl set-hostname ${hostname}",
      unless  => "hostnamectl --static | grep ^${hostname}$",
      path    => '/bin:/usr/bin',
    }
  }

  file { 'network.sysconfig':
    ensure  => 'present',
    mode    => '0644',
    owner   => 'root',
    group   => 'root',
    path    => '/etc/sysconfig/network',
    content => template('network/network.erb'),
  }

  if $restart {
    File['network.sysconfig'] {
      notify  => Service['network'],
    }
  }
} # class global<|MERGE_RESOLUTION|>--- conflicted
+++ resolved
@@ -23,11 +23,8 @@
 #   $vlan           - optional - yes|no to enable VLAN kernel module
 #   $ipv6networking - optional - enables / disables IPv6 globally
 #   $nozeroconf     - optional
-<<<<<<< HEAD
 #   $restart        - optional - defaults to true
-=======
 #   $requestreopen  - optional - defaults to true
->>>>>>> 7265556c
 #
 # === Actions:
 #
@@ -74,11 +71,8 @@
   $vlan           = undef,
   $ipv6networking = false,
   $nozeroconf     = undef,
-<<<<<<< HEAD
   $restart        = true,
-=======
-  $requestreopen  = true
->>>>>>> 7265556c
+  $requestreopen  = true,
 ) {
   # Validate our data
   if $gateway {
@@ -89,11 +83,8 @@
   }
 
   validate_bool($ipv6networking)
-<<<<<<< HEAD
   validate_bool($restart)
-=======
   validate_bool($requestreopen)
->>>>>>> 7265556c
 
   # Validate our regular expressions
   if $vlan {
