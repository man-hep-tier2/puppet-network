# == Definition: network::bond::slave
#
# Creates a bonded slave interface.
#
# === Parameters:
#
#   $master       - required
#   $macaddress   - optional
#   $ethtool_opts - optional
<<<<<<< HEAD
#   $restart      - optional, defaults to true
=======
#   $zone         - optional
#   $defroute     - optional
#   $metric       - optional
#   $userctl      - optional - defaults to false
#   $bootproto    - optional
#   $onboot       - optional
>>>>>>> a9fe403a
#
# === Actions:
#
# Deploys the file /etc/sysconfig/network-scripts/ifcfg-$name.
#
# === Requires:
#
#   Service['network']
#
# === Sample Usage:
#
#   network::bond::slave { 'eth1':
#     macaddress => $::macaddress_eth1,
#     master     => 'bond0',
#   }
#
# === Authors:
#
# Mike Arnold <mike@razorsedge.org>
#
# === Copyright:
#
# Copyright (C) 2011 Mike Arnold, unless otherwise noted.
#
define network::bond::slave (
  $master,
  $macaddress = undef,
  $ethtool_opts = undef,
  $zone = undef,
  $defroute = undef,
  $metric = undef,
<<<<<<< HEAD
  $restart = true,
=======
  $userctl = false,
  $bootproto = undef,
  $onboot = undef,
>>>>>>> a9fe403a
) {
  # Validate our data
  if $macaddress and ! is_mac_address($macaddress) {
    fail("${macaddress} is not a MAC address.")
  }
<<<<<<< HEAD
  # Validate our booleans
  validate_bool($restart)
=======
  validate_bool($userctl)
>>>>>>> a9fe403a

  include '::network'

  $interface = $name

  file { "ifcfg-${interface}":
    ensure  => 'present',
    mode    => '0644',
    owner   => 'root',
    group   => 'root',
    path    => "/etc/sysconfig/network-scripts/ifcfg-${interface}",
    content => template('network/ifcfg-bond.erb'),
    before  => File["ifcfg-${master}"],
  }

  if $restart {
    File["ifcfg-${interface}"] {
      notify  => Service['network'],
    }
  }
} # define network::bond::slave<|MERGE_RESOLUTION|>--- conflicted
+++ resolved
@@ -7,16 +7,13 @@
 #   $master       - required
 #   $macaddress   - optional
 #   $ethtool_opts - optional
-<<<<<<< HEAD
 #   $restart      - optional, defaults to true
-=======
 #   $zone         - optional
 #   $defroute     - optional
 #   $metric       - optional
 #   $userctl      - optional - defaults to false
 #   $bootproto    - optional
 #   $onboot       - optional
->>>>>>> a9fe403a
 #
 # === Actions:
 #
@@ -48,24 +45,18 @@
   $zone = undef,
   $defroute = undef,
   $metric = undef,
-<<<<<<< HEAD
   $restart = true,
-=======
   $userctl = false,
   $bootproto = undef,
   $onboot = undef,
->>>>>>> a9fe403a
 ) {
   # Validate our data
   if $macaddress and ! is_mac_address($macaddress) {
     fail("${macaddress} is not a MAC address.")
   }
-<<<<<<< HEAD
   # Validate our booleans
   validate_bool($restart)
-=======
   validate_bool($userctl)
->>>>>>> a9fe403a
 
   include '::network'
 
