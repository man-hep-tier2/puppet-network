# == Class: network
#
# This module manages Red Hat/Fedora network configuration.
#
# === Parameters:
#
# None
#
# === Actions:
#
# Defines the network service so that other resources can notify it to restart.
#
# === Sample Usage:
#
#   include '::network'
#
# === Authors:
#
# Mike Arnold <mike@razorsedge.org>
#
# === Copyright:
#
# Copyright (C) 2011 Mike Arnold, unless otherwise noted.
#
class network {
  # Only run on RedHat derived systems.
  case $::osfamily {
    'RedHat': { }
    default: {
      fail('This network module only supports RedHat-based systems.')
    }
  }

  service { 'network':
    ensure     => 'running',
    enable     => true,
    hasrestart => true,
    hasstatus  => true,
    provider   => 'redhat'
  }
} # class network

# == Definition: network_if_base
#
# This definition is private, i.e. it is not intended to be called directly
# by users.  It can be used to write out the following device files:
#  /etc/sysconfig/networking-scripts/ifcfg-eth
#  /etc/sysconfig/networking-scripts/ifcfg-eth:alias
#  /etc/sysconfig/networking-scripts/ifcfg-bond(master)
#
# === Parameters:
#
#   $ensure          - required - up|down
#   $ipaddress       - required
#   $netmask         - required
#   $macaddress      - required
#   $manage_hwaddr   - optional - defaults to true
#   $gateway         - optional
#   $bootproto       - optional
#   $userctl         - optional - defaults to false
#   $mtu             - optional
#   $dhcp_hostname   - optional
#   $ethtool_opts    - optional
#   $bonding_opts    - optional
#   $isalias         - optional
#   $peerdns         - optional
#   $dns1            - optional
#   $dns2            - optional
#   $domain          - optional
#   $bridge          - optional
#   $scope           - optional
#   $linkdelay       - optional
#   $check_link_down - optional
<<<<<<< HEAD
#   $flush           - optional
=======
#   $zone            - optional
#   $metric          - optional
#   $defroute        - optional
>>>>>>> 8b9da1a1
#
# === Actions:
#
# Performs 'service network restart' after any changes to the ifcfg file.
#
# === TODO:
#
#   HOTPLUG=yes|no
#   WINDOW=
#   SCOPE=
#   SRCADDR=
#   NOZEROCONF=yes
#   PERSISTENT_DHCLIENT=yes|no|1|0
#   DHCPRELEASE=yes|no|1|0
#   DHCLIENT_IGNORE_GATEWAY=yes|no|1|0
#   REORDER_HDR=yes|no
#
# === Authors:
#
# Mike Arnold <mike@razorsedge.org>
#
# === Copyright:
#
# Copyright (C) 2011 Mike Arnold, unless otherwise noted.
#
define network_if_base (
  $ensure,
  $ipaddress,
  $netmask,
  $macaddress,
  $manage_hwaddr   = true,
  $gateway         = undef,
  $ipv6address     = undef,
  $ipv6gateway     = undef,
  $ipv6init        = false,
  $ipv6autoconf    = false,
  $bootproto       = 'none',
  $userctl         = false,
  $mtu             = undef,
  $dhcp_hostname   = undef,
  $ethtool_opts    = undef,
  $bonding_opts    = undef,
  $isalias         = false,
  $peerdns         = false,
  $ipv6peerdns     = false,
  $dns1            = undef,
  $dns2            = undef,
  $domain          = undef,
  $bridge          = undef,
  $linkdelay       = undef,
  $scope           = undef,
  $check_link_down = false,
<<<<<<< HEAD
  $flush           = false
=======
  $defroute        = undef,
  $zone            = undef,
  $metric          = undef
>>>>>>> 8b9da1a1
) {
  # Validate our booleans
  validate_bool($userctl)
  validate_bool($isalias)
  validate_bool($peerdns)
  validate_bool($ipv6init)
  validate_bool($ipv6autoconf)
  validate_bool($ipv6peerdns)
  validate_bool($check_link_down)
  validate_bool($manage_hwaddr)
  validate_bool($flush)
  # Validate our regular expressions
  $states = [ '^up$', '^down$' ]
  validate_re($ensure, $states, '$ensure must be either "up" or "down".')

  include '::network'

  $interface = $name

  # Deal with the case where $dns2 is non-empty and $dns1 is empty.
  if $dns2 {
    if !$dns1 {
      $dns1_real = $dns2
      $dns2_real = undef
    } else {
      $dns1_real = $dns1
      $dns2_real = $dns2
    }
  } else {
    $dns1_real = $dns1
    $dns2_real = $dns2
  }

  if $isalias {
    $onparent = $ensure ? {
      'up'    => 'yes',
      'down'  => 'no',
      default => undef,
    }
    $iftemplate = template('network/ifcfg-alias.erb')
  } else {
    $onboot = $ensure ? {
      'up'    => 'yes',
      'down'  => 'no',
      default => undef,
    }
    $iftemplate = template('network/ifcfg-eth.erb')
  }

  if $flush {
    exec { 'network-flush':
      user        => 'root',
      command     => "ip addr flush dev ${interface}",
      refreshonly => true,
      subscribe   => File["ifcfg-${interface}"],
      before      => Service['network'],
      path        => '/sbin:/usr/sbin',
    }
  }

  file { "ifcfg-${interface}":
    ensure  => 'present',
    mode    => '0644',
    owner   => 'root',
    group   => 'root',
    path    => "/etc/sysconfig/network-scripts/ifcfg-${interface}",
    content => $iftemplate,
    notify  => Service['network'],
  }
} # define network_if_base<|MERGE_RESOLUTION|>--- conflicted
+++ resolved
@@ -71,13 +71,10 @@
 #   $scope           - optional
 #   $linkdelay       - optional
 #   $check_link_down - optional
-<<<<<<< HEAD
 #   $flush           - optional
-=======
 #   $zone            - optional
 #   $metric          - optional
 #   $defroute        - optional
->>>>>>> 8b9da1a1
 #
 # === Actions:
 #
@@ -130,13 +127,10 @@
   $linkdelay       = undef,
   $scope           = undef,
   $check_link_down = false,
-<<<<<<< HEAD
-  $flush           = false
-=======
+  $flush           = false,
   $defroute        = undef,
   $zone            = undef,
   $metric          = undef
->>>>>>> 8b9da1a1
 ) {
   # Validate our booleans
   validate_bool($userctl)
