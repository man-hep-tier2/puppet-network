--- conflicted
+++ resolved
@@ -49,7 +49,6 @@
 #
 # === Parameters:
 #
-<<<<<<< HEAD
 #   $ensure          - required - up|down
 #   $ipaddress       - required
 #   $netmask         - required
@@ -71,26 +70,7 @@
 #   $scope           - optional
 #   $linkdelay       - optional
 #   $check_link_down - optional
-=======
-#   $ensure        - required - up|down
-#   $ipaddress     - required
-#   $netmask       - required
-#   $macaddress    - required
-#   $gateway       - optional
-#   $bootproto     - optional
-#   $userctl       - optional - defaults to false
-#   $mtu           - optional
-#   $dhcp_hostname - optional
-#   $ethtool_opts  - optional
-#   $bonding_opts  - optional
-#   $isalias       - optional
-#   $peerdns       - optional
-#   $dns1          - optional
-#   $dns2          - optional
-#   $domain        - optional
-#   $bridge        - optional
-#   $flush         - optional
->>>>>>> 40c1aa3e
+#   $flush           - optional
 #
 # === Actions:
 #
@@ -121,7 +101,6 @@
   $ipaddress,
   $netmask,
   $macaddress,
-<<<<<<< HEAD
   $manage_hwaddr   = true,
   $gateway         = undef,
   $ipv6address     = undef,
@@ -143,29 +122,8 @@
   $bridge          = undef,
   $linkdelay       = undef,
   $scope           = undef,
-  $check_link_down = false
-=======
-  $gateway = undef,
-  $ipv6address = undef,
-  $ipv6gateway = undef,
-  $ipv6init = false,
-  $ipv6autoconf = false,
-  $bootproto = 'none',
-  $userctl = false,
-  $mtu = undef,
-  $dhcp_hostname = undef,
-  $ethtool_opts = undef,
-  $bonding_opts = undef,
-  $isalias = false,
-  $peerdns = false,
-  $ipv6peerdns = false,
-  $dns1 = undef,
-  $dns2 = undef,
-  $domain = undef,
-  $bridge = undef,
-  $linkdelay = undef,
-  $flush = false
->>>>>>> 40c1aa3e
+  $check_link_down = false,
+  $flush           = false
 ) {
   # Validate our booleans
   validate_bool($userctl)
@@ -174,12 +132,9 @@
   validate_bool($ipv6init)
   validate_bool($ipv6autoconf)
   validate_bool($ipv6peerdns)
-<<<<<<< HEAD
   validate_bool($check_link_down)
   validate_bool($manage_hwaddr)
-=======
   validate_bool($flush)
->>>>>>> 40c1aa3e
   # Validate our regular expressions
   $states = [ '^up$', '^down$' ]
   validate_re($ensure, $states, '$ensure must be either "up" or "down".')
@@ -225,7 +180,7 @@
       refreshonly => true,
       subscribe   => File["ifcfg-${interface}"],
       before      => Service['network'],
-      path        => '/sbin:/usr/sbin'
+      path        => '/sbin:/usr/sbin',
     }
   }
 
