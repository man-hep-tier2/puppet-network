# == Class: network
#
# This module manages Red Hat/Fedora network configuration.
#
# === Parameters:
#
# None
#
# === Actions:
#
# Defines the network service so that other resources can notify it to restart.
#
# === Sample Usage:
#
#   include '::network'
#
# === Authors:
#
# Mike Arnold <mike@razorsedge.org>
#
# === Copyright:
#
# Copyright (C) 2011 Mike Arnold, unless otherwise noted.
#
class network {
  # Only run on RedHat derived systems.
  case $::osfamily {
    'RedHat': { }
    default: {
      fail('This network module only supports RedHat-based systems.')
    }
  }

  service { 'network':
    ensure     => 'running',
    enable     => true,
    hasrestart => true,
    hasstatus  => true,
    provider   => 'redhat',
  }
} # class network

# == Definition: network_if_base
#
# This definition is private, i.e. it is not intended to be called directly
# by users.  It can be used to write out the following device files:
#  /etc/sysconfig/networking-scripts/ifcfg-eth
#  /etc/sysconfig/networking-scripts/ifcfg-eth:alias
#  /etc/sysconfig/networking-scripts/ifcfg-bond(master)
#
# === Parameters:
#
#   $ensure          - required - up|down
#   $ipaddress       - optional
#   $netmask         - optional
#   $macaddress      - required
#   $manage_hwaddr   - optional - defaults to true
#   $gateway         - optional
#   $noaliasrouting  - optional - defaults to false
#   $bootproto       - optional
#   $userctl         - optional - defaults to false
#   $mtu             - optional
#   $dhcp_hostname   - optional
#   $ethtool_opts    - optional
#   $bonding_opts    - optional
#   $isalias         - optional
#   $peerdns         - optional
#   $dns1            - optional
#   $dns2            - optional
#   $domain          - optional
#   $bridge          - optional
#   $scope           - optional
#   $linkdelay       - optional
#   $check_link_down - optional
#   $flush           - optional
#   $zone            - optional
#   $metric          - optional
#   $defroute        - optional
<<<<<<< HEAD
#   $promisc         - optional - defaults to false
=======
#   $restart         - optional - defaults to trze
>>>>>>> 47db3893
#
# === Actions:
#
# Performs 'service network restart' after any changes to the ifcfg file and $restart parameter is 'true'.
#
# === TODO:
#
#   HOTPLUG=yes|no
#   WINDOW=
#   SCOPE=
#   SRCADDR=
#   NOZEROCONF=yes
#   PERSISTENT_DHCLIENT=yes|no|1|0
#   DHCPRELEASE=yes|no|1|0
#   DHCLIENT_IGNORE_GATEWAY=yes|no|1|0
#   REORDER_HDR=yes|no
#
# === Authors:
#
# Mike Arnold <mike@razorsedge.org>
#
# === Copyright:
#
# Copyright (C) 2011 Mike Arnold, unless otherwise noted.
#
define network_if_base (
  $ensure,
  $macaddress,
  $ipaddress       = undef,
  $netmask         = undef,
  $manage_hwaddr   = true,
  $gateway         = undef,
  $noaliasrouting  = false,
  $ipv6address     = undef,
  $ipv6gateway     = undef,
  $ipv6init        = false,
  $ipv6autoconf    = false,
  $ipv6secondaries = undef,
  $bootproto       = 'none',
  $userctl         = false,
  $mtu             = undef,
  $dhcp_hostname   = undef,
  $ethtool_opts    = undef,
  $bonding_opts    = undef,
  $isalias         = false,
  $peerdns         = false,
  $ipv6peerdns     = false,
  $dns1            = undef,
  $dns2            = undef,
  $domain          = undef,
  $bridge          = undef,
  $linkdelay       = undef,
  $scope           = undef,
  $check_link_down = false,
  $flush           = false,
  $defroute        = undef,
  $zone            = undef,
  $metric          = undef,
<<<<<<< HEAD
  $promisc         = false
=======
  $restart         = true,
>>>>>>> 47db3893
) {
  # Validate our booleans
  validate_bool($noaliasrouting)
  validate_bool($userctl)
  validate_bool($isalias)
  validate_bool($peerdns)
  validate_bool($ipv6init)
  validate_bool($ipv6autoconf)
  validate_bool($ipv6peerdns)
  validate_bool($check_link_down)
  validate_bool($manage_hwaddr)
  validate_bool($flush)
<<<<<<< HEAD
  validate_bool($promisc)
=======
  validate_bool($restart)
>>>>>>> 47db3893
  # Validate our regular expressions
  $states = [ '^up$', '^down$' ]
  validate_re($ensure, $states, '$ensure must be either "up" or "down".')

  include '::network'

  $interface = $name

  # Deal with the case where $dns2 is non-empty and $dns1 is empty.
  if $dns2 {
    if !$dns1 {
      $dns1_real = $dns2
      $dns2_real = undef
    } else {
      $dns1_real = $dns1
      $dns2_real = $dns2
    }
  } else {
    $dns1_real = $dns1
    $dns2_real = $dns2
  }

  if $isalias {
    $onparent = $ensure ? {
      'up'    => 'yes',
      'down'  => 'no',
      default => undef,
    }
    $iftemplate = template('network/ifcfg-alias.erb')
  } else {
    $onboot = $ensure ? {
      'up'    => 'yes',
      'down'  => 'no',
      default => undef,
    }
    $iftemplate = template('network/ifcfg-eth.erb')
  }

  if $flush {
    exec { 'network-flush':
      user        => 'root',
      command     => "ip addr flush dev ${interface}",
      refreshonly => true,
      subscribe   => File["ifcfg-${interface}"],
      before      => Service['network'],
      path        => '/sbin:/usr/sbin',
    }
  }

  file { "ifcfg-${interface}":
    ensure  => 'present',
    mode    => '0644',
    owner   => 'root',
    group   => 'root',
    path    => "/etc/sysconfig/network-scripts/ifcfg-${interface}",
    content => $iftemplate,
  }

  if $restart {
    File["ifcfg-${interface}"] {
      notify  => Service['network'],
    }
  }
} # define network_if_base

# == Definition: validate_ip_address
#
# This definition can be used to call is_ip_address on an array of ip addresses.
#
# === Parameters:
#
# None
#
# === Actions:
#
# Runs is_ip_address on the name of the define and fails if it is not a valid IP address.
#
# === Sample Usage:
#
# $ips = [ '10.21.30.248', '123:4567:89ab:cdef:123:4567:89ab:cdef' ]
# validate_ip_address { $ips: }
#
define validate_ip_address {
  if ! is_ip_address($name) { fail("${name} is not an IP(v6) address.") }
} # define validate_ip_address<|MERGE_RESOLUTION|>--- conflicted
+++ resolved
@@ -76,11 +76,8 @@
 #   $zone            - optional
 #   $metric          - optional
 #   $defroute        - optional
-<<<<<<< HEAD
 #   $promisc         - optional - defaults to false
-=======
-#   $restart         - optional - defaults to trze
->>>>>>> 47db3893
+#   $restart         - optional - defaults to true
 #
 # === Actions:
 #
@@ -139,11 +136,8 @@
   $defroute        = undef,
   $zone            = undef,
   $metric          = undef,
-<<<<<<< HEAD
-  $promisc         = false
-=======
+  $promisc         = false,
   $restart         = true,
->>>>>>> 47db3893
 ) {
   # Validate our booleans
   validate_bool($noaliasrouting)
@@ -156,11 +150,8 @@
   validate_bool($check_link_down)
   validate_bool($manage_hwaddr)
   validate_bool($flush)
-<<<<<<< HEAD
   validate_bool($promisc)
-=======
   validate_bool($restart)
->>>>>>> 47db3893
   # Validate our regular expressions
   $states = [ '^up$', '^down$' ]
   validate_re($ensure, $states, '$ensure must be either "up" or "down".')
