--- conflicted
+++ resolved
@@ -105,13 +105,13 @@
   $ipaddress,
   $netmask,
   $macaddress,
-<<<<<<< HEAD
   $manage_hwaddr   = true,
   $gateway         = undef,
   $ipv6address     = undef,
   $ipv6gateway     = undef,
   $ipv6init        = false,
   $ipv6autoconf    = false,
+  $ipv6secondaries = undef,
   $bootproto       = 'none',
   $userctl         = false,
   $mtu             = undef,
@@ -132,28 +132,6 @@
   $defroute        = undef,
   $zone            = undef,
   $metric          = undef
-=======
-  $gateway = undef,
-  $ipv6address = undef,
-  $ipv6gateway = undef,
-  $ipv6init = false,
-  $ipv6autoconf = false,
-  $ipv6secondaries = undef,
-  $bootproto = 'none',
-  $userctl = false,
-  $mtu = undef,
-  $dhcp_hostname = undef,
-  $ethtool_opts = undef,
-  $bonding_opts = undef,
-  $isalias = false,
-  $peerdns = false,
-  $ipv6peerdns = false,
-  $dns1 = undef,
-  $dns2 = undef,
-  $domain = undef,
-  $bridge = undef,
-  $linkdelay = undef
->>>>>>> ab116e40
 ) {
   # Validate our booleans
   validate_bool($userctl)
