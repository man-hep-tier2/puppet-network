--- conflicted
+++ resolved
@@ -169,12 +169,9 @@
       :ipaddress_end   => '1.2.3.4',
       :clonenum_start  => '9',
       :noaliasrouting  => true,
-<<<<<<< HEAD
       :netmask         => '255.255.255.0',
       :broadcast       => '1.2.3.0',
-=======
       :arpcheck        => false,
->>>>>>> 182d728d
     }
     end
     let(:facts) {{ :osfamily => 'RedHat' }}
@@ -192,12 +189,9 @@
         'IPADDR_END=1.2.3.4',
         'CLONENUM_START=9',
         'NO_ALIASROUTING=yes',
-<<<<<<< HEAD
         'NETMASK=255.255.255.0',
         'BROADCAST=1.2.3.0',
-=======
         'ARPCHECK=no',
->>>>>>> 182d728d
         'ONPARENT=yes',
         'NM_CONTROLLED=no',
       ])
